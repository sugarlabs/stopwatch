[Activity]
name = StopWatch
bundle_id = org.laptop.StopWatchActivity
exec = sugar-activity activity.StopWatchActivity
icon = activity-stopwatch
<<<<<<< HEAD
activity_version = 16
=======
activity_version = 18
>>>>>>> e58d6ff0
show_launcher = yes
license = GPLv3+
mime_types = application/x-stopwatch-activity;<|MERGE_RESOLUTION|>--- conflicted
+++ resolved
@@ -3,11 +3,7 @@
 bundle_id = org.laptop.StopWatchActivity
 exec = sugar-activity activity.StopWatchActivity
 icon = activity-stopwatch
-<<<<<<< HEAD
-activity_version = 16
-=======
 activity_version = 18
->>>>>>> e58d6ff0
 show_launcher = yes
 license = GPLv3+
 mime_types = application/x-stopwatch-activity;